--- conflicted
+++ resolved
@@ -19,10 +19,7 @@
 import org.springframework.security.oauth2.core.OAuth2AccessToken;
 import org.springframework.util.Assert;
 
-<<<<<<< HEAD
-=======
 import java.util.LinkedHashMap;
->>>>>>> 61d4a824
 import java.util.Map;
 
 /**
@@ -38,11 +35,7 @@
 public class OAuth2UserRequest {
 	private final ClientRegistration clientRegistration;
 	private final OAuth2AccessToken accessToken;
-<<<<<<< HEAD
-	private Map<String, Object> additionalParameters;
-=======
 	private Map<String, Object> additionalParameters = new LinkedHashMap<>();
->>>>>>> 61d4a824
 
 	/**
 	 * Constructs an {@code OAuth2UserRequest} using the provided parameters.
@@ -55,15 +48,6 @@
 		Assert.notNull(accessToken, "accessToken cannot be null");
 		this.clientRegistration = clientRegistration;
 		this.accessToken = accessToken;
-	}
-
-	public Map<String, Object> getAdditionalParameters() {
-		return additionalParameters;
-	}
-
-	public OAuth2UserRequest setAdditionalParameters(Map<String, Object> additionalParameters) {
-		this.additionalParameters = additionalParameters;
-		return this;
 	}
 
 	/**
