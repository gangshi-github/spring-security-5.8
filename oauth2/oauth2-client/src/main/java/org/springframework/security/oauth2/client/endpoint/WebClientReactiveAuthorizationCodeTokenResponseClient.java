--- conflicted
+++ resolved
@@ -1,9 +1,5 @@
 /*
-<<<<<<< HEAD
- * Copyright 2002-2020 the original author or authors.
-=======
  * Copyright 2002-2022 the original author or authors.
->>>>>>> 75004587
  *
  * Licensed under the Apache License, Version 2.0 (the "License");
  * you may not use this file except in compliance with the License.
@@ -61,26 +57,6 @@
 		return Collections.emptySet();
 	}
 
-<<<<<<< HEAD
-	@Override
-	Set<String> defaultScopes(OAuth2AuthorizationCodeGrantRequest grantRequest) {
-		return grantRequest.getAuthorizationExchange().getAuthorizationRequest().getScopes();
-=======
-			return this.webClient.post()
-					.uri(tokenUri)
-					.accept(MediaType.APPLICATION_JSON)
-					.headers(headers -> {
-						if (ClientAuthenticationMethod.BASIC.equals(clientRegistration.getClientAuthenticationMethod())) {
-							headers.setBasicAuth(clientRegistration.getClientId(), clientRegistration.getClientSecret());
-						}
-					})
-					.body(body)
-					.exchange()
-					.flatMap(response -> response.body(oauth2AccessTokenResponse()));
-		});
->>>>>>> 75004587
-	}
-
 	@Override
 	BodyInserters.FormInserter<String> populateTokenRequestBody(
 			OAuth2AuthorizationCodeGrantRequest grantRequest,
