[[jc-logout]]
= Handling Logouts

In an application where end users can xref:servlet/authentication/index.adoc[login], they should also be able to logout.

By default, Spring Security stands up a `/logout` endpoint, so no additional code is necessary.

The rest of this section covers a number of use cases for you to consider:

* I want to <<logout-java-configuration,understand logout's architecture>>
* I want to <<customizing-logout-uris, customize the logout or logout success URI>>
* I want to know when I need to <<permit-logout-endpoints, explicitly permit the `/logout` endpoint>>
* I want to <<clear-all-site-data, clear cookies, storage, and/or cache>> when the user logs out
* I am using OAuth 2.0 and I want to xref:servlet/oauth2/login/advanced.adoc#oauth2login-advanced-oidc-logout[coordinate logout with an Authorization Server]
* I am using SAML 2.0 and I want to xref:servlet/saml2/logout.adoc[coordinate logout with an Identity Provider]
* I am using CAS and I want to xref:servlet/authentication/cas.adoc#cas-singlelogout[coordinate logout with an Identity Provider]

[[logout-architecture]]
[[logout-java-configuration]]
== Understanding Logout's Architecture

When you include {spring-boot-reference-url}using.html#using.build-systems.starters[the `spring-boot-starter-security` dependency] or use the `@EnableWebSecurity` annotation, Spring Security will add its logout support and by default respond both to `GET /logout` and `POST /logout`.

If you request `GET /logout`, then Spring Security displays a logout confirmation page.
Aside from providing a valuable double-checking mechanism for the user, it also provides a simple way to provide xref:servlet/exploits/csrf.adoc[the needed CSRF token] to `POST /logout`.

[TIP]
In your application it is not necessary to use `GET /logout` to perform a logout.
So long as xref:servlet/exploits/csrf.adoc[the needed CSRF token] is present in the request, your application can simply `POST /logout` to induce a logout.

If you request `POST /logout`, then it will perform the following default operations using a series of {security-api-url}org/springframework/security/web/authentication/logout/LogoutHandler.html[``LogoutHandler``]s:

- Invalidate the HTTP session ({security-api-url}org/springframework/security/web/authentication/logout/SecurityContextLogoutHandler.html[`SecurityContextLogoutHandler`])
- Clear the xref:servlet/authentication/session-management.adoc#use-securitycontextholderstrategy[`SecurityContextHolderStrategy`] ({security-api-url}org/springframework/security/web/authentication/logout/SecurityContextLogoutHandler.html[`SecurityContextLogoutHandler`])
- Clear the xref:servlet/authentication/persistence.adoc#securitycontextrepository[`SecurityContextRepository`] ({security-api-url}org/springframework/security/web/authentication/logout/SecurityContextLogoutHandler.html[`SecurityContextLogoutHandler`])
- Clean up any xref:servlet/authentication/rememberme.adoc[RememberMe authentication] (`TokenRememberMeServices` / `PersistentTokenRememberMeServices`)
- Clear out any saved xref:servlet/exploits/csrf.adoc[CSRF token] ({security-api-url}org/springframework/security/web/csrf/CsrfLogoutHandler.html[`CsrfLogoutHandler`])
- xref:servlet/authentication/events.adoc[Fire] a `LogoutSuccessEvent` ({security-api-url}org/springframework/security/web/authentication/logout/LogoutSuccessEventPublishingLogoutHandler.html[`LogoutSuccessEventPublishingLogoutHandler`])

Once completed, then it will exercise its default {security-api-url}org/springframework/security/web/authentication/logout/LogoutSuccessHandler.html[`LogoutSuccessHandler`] which redirects to `/login?logout`.

<<<<<<< HEAD
[[customizing-logout-uris]]
== Customizing Logout URIs

Since the `LogoutFilter` appears before xref:servlet/authorization/authorize-http-requests.adoc[the `AuthorizationFilter`] in xref:servlet/architecture.adoc#servlet-filterchain-figure[the filter chain], it is not necessary by default to explicitly permit the `/logout` endpoint.
Thus, only <<permit-logout-endpoints,custom logout endpoints>> that you create yourself generally require a `permitAll` configuration to be reachable.

For example, if you want to simply change the URI that Spring Security is matching, you can do so in the `logout` DSL in following way:

.Custom Logout Uri
====
.Java
=======
.Logout Configuration
[tabs]
======
Java::
+
>>>>>>> f66a5bab
[source,java,role="primary"]
----
http
    .logout((logout) -> logout.logoutUrl("/my/logout/uri"))
----

.Kotlin
[source,kotlin,role="secondary"]
----
http {
    logout {
        logoutUrl = "/my/logout/uri"
    }
}
----

<<<<<<< HEAD
.Xml
[source,xml,role="secondary"]
----
<logout logout-url="/my/logout/uri"/>
----
====

and no authorization changes are necessary since it simply adjusts the `LogoutFilter`.

[[permit-logout-endpoints]]
However, if you stand up your own logout success endpoint (or in a rare case, <<creating-custom-logout-endpoint, your own logout endpoint>>), say using {spring-framework-reference-url}web.html#spring-web[Spring MVC], you will need permit it in Spring Security.
This is because Spring MVC processes your request after Spring Security does.

You can do this using `authorizeHttpRequests` or `<intercept-url>` like so:

.Custom Logout Endpoint
====
.Java
[source,java,role="primary"]
----
http
    .authorizeHttpRequests((authorize) -> authorize
        .requestMatchers("/my/success/endpoint").permitAll()
        // ...
    )
    .logout((logout) -> logout.logoutSuccessUrl("/my/success/endpoint"))
----

.Kotlin
[source,kotlin,role="secondary"]
----
http {
    authorizeHttpRequests {
        authorize("/my/success/endpoint", permitAll)
    }
    logout {
        logoutSuccessUrl = "/my/success/endpoint"
    }
}
----

.Xml
[source,xml,role="secondary"]
----
<http>
    <filter-url pattern="/my/success/endpoint" access="permitAll"/>
    <logout logout-success-url="/my/success/endpoint"/>
</http>
----
====

In this example, you tell the `LogoutFilter` to redirect to `/my/success/endpoint` when it is done.
And, you explicitly permit the `/my/success/endpoint` endpoint in xref:servlet/authorization/authorize-http-requests.adoc[the `AuthorizationFilter`].

Specifying it twice can be cumbersome, though.
If you are using Java configuration, you can instead set the `permitAll` property in the logout DSL like so:

.Permitting Custom Logout Endpoints
====
.Java
[source,java,role="primary"]
----
http
    .authorizeHttpRequests((authorize) -> authorize
        // ...
    )
    .logout((logout) -> logout
        .logoutSuccessUrl("/my/success/endpoint")
        .permitAll()
    )
----

.Kotlin
[source,kotlin,role="secondary"]
----
http
    authorizeHttpRequests {
        // ...
    }
    logout {
        logoutSuccessUrl = "/my/success/endpoint"
        permitAll = true
    }
----
====

which will add all logout URIs to the permit list for you.

[[add-logout-handler]]
== Adding Clean-up Actions

If you are using Java configuration, you can add clean up actions of your own by calling the `addLogoutHandler` method in the `logout` DSL, like so:

.Custom Logout Handler
====
.Java
[source,java,role="primary"]
----
CookieClearingLogoutHandler cookies = new CookieClearingLogoutHandler("our-custom-cookie");
http
    .logout((logout) -> logout.addLogoutHandler(cookies))
----

.Kotlin
[source,kotlin,role="secondary"]
----
http {
    logout {
        addLogoutHandler(CookieClearingLogoutHandler("our-custom-cookie"))
    }
}
----
====

[NOTE]
Because {security-api-url}org/springframework/security/web/authentication/logout/LogoutHandler.html[``LogoutHandler``]s are for the purposes of cleanup, they should not throw exceptions.

[TIP]
Since {security-api-url}org/springframework/security/web/authentication/logout/LogoutHandler.html[`LogoutHandler`] is a functional interface, you can provide a custom one as a lambda.

Some logout handler configurations are common enough that they are exposed directly in the `logout` DSL and `<logout>` element.
One example is configuring session invalidation and another is which additional cookies should be deleted.

For example, you can configure the {security-api-url}org/springframework/security/web/authentication/logout/CookieClearingLogoutHandler.html[`CookieClearingLogoutHandler`] as seen above.

[[delete-cookies]]
Or you can instead set the appropriate configuration value like so:

====
.Java
[source,java,role="primary"]
----
http
    .logout((logout) -> logout.deleteCookies("our-custom-cookie"))
----

.Kotlin
=======
Kotlin::
+
>>>>>>> f66a5bab
[source,kotlin,role="secondary"]
----
http {
    logout {
        deleteCookies = "our-custom-cookie"
    }
}
<<<<<<< HEAD
----

.Xml
[source,kotlin,role="secondary"]
----
<http>
    <logout delete-cookies="our-custom-cookie"/>
</http>
----
====
=======
-----
======

<1> Provides logout support.
<2> The URL that triggers log out to occur (the default is `/logout`).
If CSRF protection is enabled (the default), the request must also be a POST.
For more information, see {security-api-url}org/springframework/security/config/annotation/web/configurers/LogoutConfigurer.html#logoutUrl-java.lang.String-[`logoutUrl(java.lang.String logoutUrl)`].
<3> The URL to which to redirect after logout has occurred.
The default is `/login?logout`.
For more information, see {security-api-url}org/springframework/security/config/annotation/web/configurers/LogoutConfigurer.html#logoutSuccessUrl-java.lang.String-[`logoutSuccessUrl(java.lang.String logoutSuccessUrl)`].
<4> Let's you specify a custom `LogoutSuccessHandler`.
If this is specified, `logoutSuccessUrl()` is ignored.
For more information, see {security-api-url}org/springframework/security/config/annotation/web/configurers/LogoutConfigurer.html#logoutSuccessHandler-org.springframework.security.web.authentication.logout.LogoutSuccessHandler-[`LogoutSuccessHandler`].
<5> Specify whether to invalidate the `HttpSession` at the time of logout.
This is *true* by default.
Configures the `SecurityContextLogoutHandler` under the covers.
For more information, see {security-api-url}org/springframework/security/config/annotation/web/configurers/LogoutConfigurer.html#invalidateHttpSession-boolean-[`invalidateHttpSession(boolean invalidateHttpSession)`].
<6> Adds a `LogoutHandler`.
By default, `SecurityContextLogoutHandler` is added as the last `LogoutHandler`.
<7> Lets specifying the names of cookies be removed on logout success.
This is a shortcut for adding a `CookieClearingLogoutHandler` explicitly.
>>>>>>> f66a5bab

[NOTE]
Specifying that the `JSESSIONID` cookie is not necessary since {security-api-url}/org/springframework/security/web/authentication/logout/SecurityContextLogoutHandler.html[`SecurityContextLogoutHandler`] removes it by virtue of invalidating the session.

[[clear-all-site-data]]
=== Using Clear-Site-Data to Log Out the User

The `Clear-Site-Data` HTTP header is one that browsers support as an instruction to clear cookies, storage, and cache that belong to the owning website.
This is a handy and secure way to ensure that everything, including the session cookie, is cleaned up on logout.

You can add configure Spring Security to write the `Clear-Site-Data` header on logout like so:

.Using Clear-Site-Data
====
.Java
[source,java,role="primary"]
----
HeaderWriterLogoutHandler clearSiteData = new HeaderWriterLogoutHandler(new ClearSiteDataHeaderWriter());
http
    .logout((logout) -> logout.addLogoutHandler(clearSiteData))
----

.Kotlin
[source,kotlin,role="secondary"]
----
val clearSiteData = HeaderWriterLogoutHandler(ClearSiteDataHeaderWriter())
http {
    logout {
        addLogoutHandler(clearSiteData)
    }
}
----
====

You give the `ClearSiteDataHeaderWriter` constructor the list of things that you want to be cleared out.

The above configuration clears out all site data, but you can also configure it to remove just cookies like so:

.Using Clear-Site-Data to Clear Cookies
====
.Java
[source,java,role="primary"]
----
HeaderWriterLogoutHandler clearSiteData = new HeaderWriterLogoutHandler(new ClearSiteDataHeaderWriter(Directives.COOKIES));
http
    .logout((logout) -> logout.addLogoutHandler(clearSiteData))
----

.Kotlin
[source,kotlin,role="secondary"]
----
val clearSiteData = HeaderWriterLogoutHandler(ClearSiteDataHeaderWriter(Directives.COOKIES))
http {
    logout {
        addLogoutHandler(clearSiteData)
    }
}
----
====

[[customizing-logout-success]]
== Customizing Logout Success

While using `logoutSuccessUrl` will suffice for most cases, you may need to do something different from redirecting to a URL once logout is complete.
{security-api-url}org/springframework/security/web/authentication/logout/LogoutSuccessHandler.html[`LogoutSuccessHandler`] is the Spring Security component for customizing logout success actions.

For example, instead of redirecting, you may want to only return a status code.
In this case, you can provide a success handler instance, like so:

.Using Clear-Site-Data to Clear Cookies
====
.Java
[source,java,role="primary"]
----
http
    .logout((logout) -> logout.logoutSuccessHandler(new HttpStatusReturningLogoutSuccessHandler()))
----

.Kotlin
[source,kotlin,role="secondary"]
----
http {
    logout {
        logoutSuccessHandler = HttpStatusReturningLogoutSuccessHandler()
    }
}
----

.Xml
[source,xml,role="secondary"]
----
<bean name="mySuccessHandlerBean" class="org.springframework.security.web.authentication.logout.HttpStatusReturningLogoutSuccessHandler"/>
<http>
    <logout success-handler-ref="mySuccessHandlerBean"/>
</http>
----
====

[TIP]
Since {security-api-url}org/springframework/security/web/authentication/logout/LogoutSuccessHandler.html[`LogoutSuccessHandler`] is a functional interface, you can provide a custom one as a lambda.

[[creating-custom-logout-endpoint]]
== Creating a Custom Logout Endpoint

It is strongly recommended that you use the provided `logout` DSL to configure logout.
One reason is that its easy to forget to call the needed Spring Security components to ensure a proper and complete logout.

In fact, it is often simpler to <<add-logout-handler, register a custom `LogoutHandler`>> than create a {spring-framework-reference-url}web.html#spring-web[Spring MVC] endpoint for performing logout.

That said, if you find yourself in a circumstance where a custom logout endpoint is needed, like the following one:

.Custom Logout Endpoint
====
.Java
[source,java,role="primary"]
----
@PostMapping("/my/logout")
public String performLogout() {
    // .. perform logout
    return "redirect:/home";
}
----

.Kotlin
[source,kotlin,role="secondary"]
----
@PostMapping("/my/logout")
fun performLogout(): String {
    // .. perform logout
    return "redirect:/home"
}
----
====

then you will need to have that endpoint invoke Spring Security's {security-api-url}/org/springframework/security/web/authentication/logout/SecurityContextLogoutHandler.html[`SecurityContextLogoutHandler`] to ensure a secure and complete logout.
Something like the following is needed at a minimum:

.Custom Logout Endpoint
====
.Java
[source,java,role="primary"]
----
SecurityContextLogoutHandler logoutHandler = new SecurityContextLogoutHandler();

@PostMapping("/my/logout")
public String performLogout(Authentication authentication, HttpServletRequest request, HttpServletResponse response) {
    // .. perform logout
    this.logoutHandler.doLogout(request, response, authentication);
    return "redirect:/home";
}
----

.Kotlin
[source,kotlin,role="secondary"]
----
val logoutHandler = SecurityContextLogoutHandler()

@PostMapping("/my/logout")
fun performLogout(val authentication: Authentication, val request: HttpServletRequest, val response: HttpServletResponse): String {
    // .. perform logout
    this.logoutHandler.doLogout(request, response, authentication)
    return "redirect:/home"
}
----
====

Such will clear out the {security-api-url}/org/springframework/security/core/context/SecurityContextHolderStrategy.html[`SecurityContextHolderStrategy`] and {security-api-url}/org/springframework/security/web/context/SecurityContextRepository.html[`SecurityContextRepository`] as needed.

Also, you'll need to <<permit-logout-endpoints, explicitly permit the endpoint>>.

[WARNING]
Failing to call {security-api-url}/org/springframework/security/web/authentication/logout/SecurityContextLogoutHandler.html[`SecurityContextLogoutHandler`] means that xref:servlet/authentication/architecture.adoc#servlet-authentication-securitycontext[the `SecurityContext`] could still be available on subsequent requests, meaning that the user is not actually logged out.

[[testing-logout]]
== Testing Logout
Once you have logout configured you can test it using xref:servlet/test/mockmvc/logout.adoc[Spring Security's MockMvc support].

[[jc-logout-references]]
== Further Logout-Related References

- xref:servlet/test/mockmvc/logout.adoc#test-logout[Testing Logout]
- xref:servlet/integrations/servlet-api.adoc#servletapi-logout[HttpServletRequest.logout()]
- xref:servlet/authentication/rememberme.adoc#remember-me-impls[Remember-Me Interfaces and Implementations]
- xref:servlet/exploits/csrf.adoc#csrf-considerations-logout[Logging Out] in section CSRF Caveats
- Section xref:servlet/authentication/cas.adoc#cas-singlelogout[Single Logout] (CAS protocol)
- Documentation for the xref:servlet/appendix/namespace/http.adoc#nsa-logout[logout element] in the Spring Security XML Namespace section<|MERGE_RESOLUTION|>--- conflicted
+++ resolved
@@ -39,7 +39,6 @@
 
 Once completed, then it will exercise its default {security-api-url}org/springframework/security/web/authentication/logout/LogoutSuccessHandler.html[`LogoutSuccessHandler`] which redirects to `/login?logout`.
 
-<<<<<<< HEAD
 [[customizing-logout-uris]]
 == Customizing Logout URIs
 
@@ -49,22 +48,18 @@
 For example, if you want to simply change the URI that Spring Security is matching, you can do so in the `logout` DSL in following way:
 
 .Custom Logout Uri
-====
-.Java
-=======
-.Logout Configuration
-[tabs]
-======
-Java::
-+
->>>>>>> f66a5bab
+[tabs]
+======
+Java::
++
 [source,java,role="primary"]
 ----
 http
     .logout((logout) -> logout.logoutUrl("/my/logout/uri"))
 ----
 
-.Kotlin
+Kotlin::
++
 [source,kotlin,role="secondary"]
 ----
 http {
@@ -74,13 +69,13 @@
 }
 ----
 
-<<<<<<< HEAD
-.Xml
+Xml::
++
 [source,xml,role="secondary"]
 ----
 <logout logout-url="/my/logout/uri"/>
 ----
-====
+======
 
 and no authorization changes are necessary since it simply adjusts the `LogoutFilter`.
 
@@ -91,8 +86,10 @@
 You can do this using `authorizeHttpRequests` or `<intercept-url>` like so:
 
 .Custom Logout Endpoint
-====
-.Java
+[tabs]
+======
+Java::
++
 [source,java,role="primary"]
 ----
 http
@@ -103,7 +100,8 @@
     .logout((logout) -> logout.logoutSuccessUrl("/my/success/endpoint"))
 ----
 
-.Kotlin
+Kotlin::
++
 [source,kotlin,role="secondary"]
 ----
 http {
@@ -116,7 +114,8 @@
 }
 ----
 
-.Xml
+Xml::
++
 [source,xml,role="secondary"]
 ----
 <http>
@@ -124,7 +123,7 @@
     <logout logout-success-url="/my/success/endpoint"/>
 </http>
 ----
-====
+======
 
 In this example, you tell the `LogoutFilter` to redirect to `/my/success/endpoint` when it is done.
 And, you explicitly permit the `/my/success/endpoint` endpoint in xref:servlet/authorization/authorize-http-requests.adoc[the `AuthorizationFilter`].
@@ -133,8 +132,10 @@
 If you are using Java configuration, you can instead set the `permitAll` property in the logout DSL like so:
 
 .Permitting Custom Logout Endpoints
-====
-.Java
+[tabs]
+======
+Java::
++
 [source,java,role="primary"]
 ----
 http
@@ -147,7 +148,8 @@
     )
 ----
 
-.Kotlin
+Kotlin::
++
 [source,kotlin,role="secondary"]
 ----
 http
@@ -159,7 +161,7 @@
         permitAll = true
     }
 ----
-====
+======
 
 which will add all logout URIs to the permit list for you.
 
@@ -169,8 +171,10 @@
 If you are using Java configuration, you can add clean up actions of your own by calling the `addLogoutHandler` method in the `logout` DSL, like so:
 
 .Custom Logout Handler
-====
-.Java
+[tabs]
+======
+Java::
++
 [source,java,role="primary"]
 ----
 CookieClearingLogoutHandler cookies = new CookieClearingLogoutHandler("our-custom-cookie");
@@ -178,7 +182,8 @@
     .logout((logout) -> logout.addLogoutHandler(cookies))
 ----
 
-.Kotlin
+Kotlin::
++
 [source,kotlin,role="secondary"]
 ----
 http {
@@ -187,7 +192,7 @@
     }
 }
 ----
-====
+======
 
 [NOTE]
 Because {security-api-url}org/springframework/security/web/authentication/logout/LogoutHandler.html[``LogoutHandler``]s are for the purposes of cleanup, they should not throw exceptions.
@@ -203,19 +208,18 @@
 [[delete-cookies]]
 Or you can instead set the appropriate configuration value like so:
 
-====
-.Java
+[tabs]
+======
+Java::
++
 [source,java,role="primary"]
 ----
 http
     .logout((logout) -> logout.deleteCookies("our-custom-cookie"))
 ----
 
-.Kotlin
-=======
-Kotlin::
-+
->>>>>>> f66a5bab
+Kotlin::
++
 [source,kotlin,role="secondary"]
 ----
 http {
@@ -223,40 +227,17 @@
         deleteCookies = "our-custom-cookie"
     }
 }
-<<<<<<< HEAD
-----
-
-.Xml
+----
+
+Xml::
++
 [source,kotlin,role="secondary"]
 ----
 <http>
     <logout delete-cookies="our-custom-cookie"/>
 </http>
 ----
-====
-=======
------
-======
-
-<1> Provides logout support.
-<2> The URL that triggers log out to occur (the default is `/logout`).
-If CSRF protection is enabled (the default), the request must also be a POST.
-For more information, see {security-api-url}org/springframework/security/config/annotation/web/configurers/LogoutConfigurer.html#logoutUrl-java.lang.String-[`logoutUrl(java.lang.String logoutUrl)`].
-<3> The URL to which to redirect after logout has occurred.
-The default is `/login?logout`.
-For more information, see {security-api-url}org/springframework/security/config/annotation/web/configurers/LogoutConfigurer.html#logoutSuccessUrl-java.lang.String-[`logoutSuccessUrl(java.lang.String logoutSuccessUrl)`].
-<4> Let's you specify a custom `LogoutSuccessHandler`.
-If this is specified, `logoutSuccessUrl()` is ignored.
-For more information, see {security-api-url}org/springframework/security/config/annotation/web/configurers/LogoutConfigurer.html#logoutSuccessHandler-org.springframework.security.web.authentication.logout.LogoutSuccessHandler-[`LogoutSuccessHandler`].
-<5> Specify whether to invalidate the `HttpSession` at the time of logout.
-This is *true* by default.
-Configures the `SecurityContextLogoutHandler` under the covers.
-For more information, see {security-api-url}org/springframework/security/config/annotation/web/configurers/LogoutConfigurer.html#invalidateHttpSession-boolean-[`invalidateHttpSession(boolean invalidateHttpSession)`].
-<6> Adds a `LogoutHandler`.
-By default, `SecurityContextLogoutHandler` is added as the last `LogoutHandler`.
-<7> Lets specifying the names of cookies be removed on logout success.
-This is a shortcut for adding a `CookieClearingLogoutHandler` explicitly.
->>>>>>> f66a5bab
+======
 
 [NOTE]
 Specifying that the `JSESSIONID` cookie is not necessary since {security-api-url}/org/springframework/security/web/authentication/logout/SecurityContextLogoutHandler.html[`SecurityContextLogoutHandler`] removes it by virtue of invalidating the session.
@@ -270,8 +251,10 @@
 You can add configure Spring Security to write the `Clear-Site-Data` header on logout like so:
 
 .Using Clear-Site-Data
-====
-.Java
+[tabs]
+======
+Java::
++
 [source,java,role="primary"]
 ----
 HeaderWriterLogoutHandler clearSiteData = new HeaderWriterLogoutHandler(new ClearSiteDataHeaderWriter());
@@ -279,7 +262,8 @@
     .logout((logout) -> logout.addLogoutHandler(clearSiteData))
 ----
 
-.Kotlin
+Kotlin::
++
 [source,kotlin,role="secondary"]
 ----
 val clearSiteData = HeaderWriterLogoutHandler(ClearSiteDataHeaderWriter())
@@ -289,15 +273,17 @@
     }
 }
 ----
-====
+======
 
 You give the `ClearSiteDataHeaderWriter` constructor the list of things that you want to be cleared out.
 
 The above configuration clears out all site data, but you can also configure it to remove just cookies like so:
 
 .Using Clear-Site-Data to Clear Cookies
-====
-.Java
+[tabs]
+======
+Java::
++
 [source,java,role="primary"]
 ----
 HeaderWriterLogoutHandler clearSiteData = new HeaderWriterLogoutHandler(new ClearSiteDataHeaderWriter(Directives.COOKIES));
@@ -305,7 +291,8 @@
     .logout((logout) -> logout.addLogoutHandler(clearSiteData))
 ----
 
-.Kotlin
+Kotlin::
++
 [source,kotlin,role="secondary"]
 ----
 val clearSiteData = HeaderWriterLogoutHandler(ClearSiteDataHeaderWriter(Directives.COOKIES))
@@ -315,7 +302,7 @@
     }
 }
 ----
-====
+======
 
 [[customizing-logout-success]]
 == Customizing Logout Success
@@ -327,15 +314,18 @@
 In this case, you can provide a success handler instance, like so:
 
 .Using Clear-Site-Data to Clear Cookies
-====
-.Java
+[tabs]
+======
+Java::
++
 [source,java,role="primary"]
 ----
 http
     .logout((logout) -> logout.logoutSuccessHandler(new HttpStatusReturningLogoutSuccessHandler()))
 ----
 
-.Kotlin
+Kotlin::
++
 [source,kotlin,role="secondary"]
 ----
 http {
@@ -345,7 +335,8 @@
 }
 ----
 
-.Xml
+Xml::
++
 [source,xml,role="secondary"]
 ----
 <bean name="mySuccessHandlerBean" class="org.springframework.security.web.authentication.logout.HttpStatusReturningLogoutSuccessHandler"/>
@@ -353,7 +344,7 @@
     <logout success-handler-ref="mySuccessHandlerBean"/>
 </http>
 ----
-====
+======
 
 [TIP]
 Since {security-api-url}org/springframework/security/web/authentication/logout/LogoutSuccessHandler.html[`LogoutSuccessHandler`] is a functional interface, you can provide a custom one as a lambda.
@@ -369,8 +360,10 @@
 That said, if you find yourself in a circumstance where a custom logout endpoint is needed, like the following one:
 
 .Custom Logout Endpoint
-====
-.Java
+[tabs]
+======
+Java::
++
 [source,java,role="primary"]
 ----
 @PostMapping("/my/logout")
@@ -380,7 +373,8 @@
 }
 ----
 
-.Kotlin
+Kotlin::
++
 [source,kotlin,role="secondary"]
 ----
 @PostMapping("/my/logout")
@@ -389,14 +383,16 @@
     return "redirect:/home"
 }
 ----
-====
+======
 
 then you will need to have that endpoint invoke Spring Security's {security-api-url}/org/springframework/security/web/authentication/logout/SecurityContextLogoutHandler.html[`SecurityContextLogoutHandler`] to ensure a secure and complete logout.
 Something like the following is needed at a minimum:
 
 .Custom Logout Endpoint
-====
-.Java
+[tabs]
+======
+Java::
++
 [source,java,role="primary"]
 ----
 SecurityContextLogoutHandler logoutHandler = new SecurityContextLogoutHandler();
@@ -409,7 +405,8 @@
 }
 ----
 
-.Kotlin
+Kotlin::
++
 [source,kotlin,role="secondary"]
 ----
 val logoutHandler = SecurityContextLogoutHandler()
@@ -421,7 +418,7 @@
     return "redirect:/home"
 }
 ----
-====
+======
 
 Such will clear out the {security-api-url}/org/springframework/security/core/context/SecurityContextHolderStrategy.html[`SecurityContextHolderStrategy`] and {security-api-url}/org/springframework/security/web/context/SecurityContextRepository.html[`SecurityContextRepository`] as needed.
 
